--- conflicted
+++ resolved
@@ -1,9 +1,5 @@
 from datetime import timedelta, timezone
-<<<<<<< HEAD
-import itertools
-=======
 from itertools import groupby
->>>>>>> cc7f7928
 
 import pytest
 
@@ -244,11 +240,7 @@
         ('key', (ChangeAttrType.BOOL, True, True)),
         ('description', (ChangeAttrType.STR, 'Age of this person', 'AGE')),
         ('bind_to_schema', (ChangeAttrType.INT, None, None)),
-<<<<<<< HEAD
-        ('name', (ChangeAttrType.STR, 'age', 'AGE')),  # TODO name and new_name
-=======
         ('name', (ChangeAttrType.STR, 'age', 'AGE')),
->>>>>>> cc7f7928
         ('new_name', (ChangeAttrType.STR, 'age', 'AGE')),
         # ('type', ChangeAttrType.STR)
     ]
@@ -274,11 +266,7 @@
             )
         )
     ########## ATTR ADD #########
-<<<<<<< HEAD
-    attr_fields2 = [
-=======
     attr_fields = [
->>>>>>> cc7f7928
         ('required', ChangeAttrType.BOOL, False), 
         ('unique', ChangeAttrType.BOOL, False), 
         ('list', ChangeAttrType.BOOL, False), 
@@ -291,11 +279,7 @@
     test = Attribute(name='test', type=AttrType.STR)
     db.add(test)
     db.flush()
-<<<<<<< HEAD
-    for attr, data_type, value in attr_fields2:
-=======
     for attr, data_type, value in attr_fields:
->>>>>>> cc7f7928
         ValueModel = data_type.value.model
         v = ValueModel(new_value=value)
         db.add(v)
@@ -372,10 +356,6 @@
     )
     assert delete[0] == 'born'
 
-<<<<<<< HEAD
-from itertools import groupby
-=======
->>>>>>> cc7f7928
 
 def asserts_after_submitting_schema_update_request(db: Session, data: SchemaUpdateSchema):
     change_request = db.execute(select(ChangeRequest)).scalar()
