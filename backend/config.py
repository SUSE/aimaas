--- conflicted
+++ resolved
@@ -17,12 +17,9 @@
     test_pg_port:  Optional[int] = 5432
     test_pg_db:  Optional[str]
 
-<<<<<<< HEAD
     query_limit: Optional[int] = 10
-=======
     timezone_offset: Union[str, int] = "utc"
 
->>>>>>> 89cc4f59
     class Config:
         env_file = '.env'
 
