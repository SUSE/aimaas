import enum
from typing import List, Union, Optional, NamedTuple

from sqlalchemy import (
    select, Enum, DateTime, Date,
    Boolean, Column, ForeignKey, 
    Integer, String, Float)
from sqlalchemy.orm import relationship, backref
from sqlalchemy.orm.session import Session
from sqlalchemy.ext.declarative import declared_attr
from sqlalchemy.sql.schema import UniqueConstraint

from .config import settings
from .database import Base


class Value(Base):
    __abstract__ = True
    
    id = Column(Integer, primary_key=True, index=True)

    @declared_attr
    def entity_id(cls):
        return Column(Integer, ForeignKey('entities.id'))

    @declared_attr
    def attribute_id(cls):
        return Column(Integer, ForeignKey('attributes.id'))

    @declared_attr
    def entity(cls):
        return relationship('Entity')


class ValueBool(Value):
    __tablename__ = 'values_bool'
    value = Column(Boolean)


class ValueInt(Value):
    __tablename__ = 'values_int'
    value = Column(Integer)


class ValueFloat(Value):
    __tablename__ = 'values_float'
    value = Column(Float)


class ValueForeignKey(Value):
    __tablename__ = 'values_fk'
    value = Column(Integer)


class ValueStr(Value):
    __tablename__ = 'values_str'
    value = Column(String)


class ValueDatetime(Value):
    __tablename__ = 'values_datetime'
    value = Column(DateTime(timezone=True))

class ValueDate(Value):
    __tablename__ = 'values_date'
    value = Column(Date)

class Mapping(NamedTuple):
    model: Value
    converter: type


def make_aware_datetime(dt: datetime) -> datetime:
    if dt and dt.tzinfo is None:
        return dt.replace(tzinfo=settings.timezone)
    return dt


class AttrType(enum.Enum):
    STR = Mapping(ValueStr, str)
    BOOL = Mapping(ValueBool, bool)
    INT = Mapping(ValueInt, int)
    FLOAT = Mapping(ValueFloat, float)
    FK = Mapping(ValueForeignKey, int)
<<<<<<< HEAD
    DT = Mapping(ValueDatetime, lambda x: x)
    DATE = Mapping(ValueDate, lambda x: x)
=======
    DT = Mapping(ValueDatetime, make_aware_datetime)
>>>>>>> 89cc4f59


class BoundFK(Base):
    __tablename__ = 'bound_foreign_keys'

    id = Column(Integer, primary_key=True, index=True)
    attr_def_id = Column(Integer, ForeignKey('attr_definitions.id'))
    schema_id = Column(Integer, ForeignKey('schemas.id'))

    attr_def = relationship(
        'AttributeDefinition', 
        back_populates='bound_fk')
    schema = relationship(
        'Schema', 
        doc='''Points to schema that is bound 
            to BoundFK.attr_def which is 
            not necessarily the same as 
            BoundFK.attr_def.schema'''
    )


class Schema(Base):
    __tablename__ = 'schemas'

    id = Column(Integer, primary_key=True, index=True)
    name = Column(String(128), unique=True)
    slug = Column(String(128), unique=True)
    deleted = Column(Boolean, default=False)
    reviewable = Column(Boolean, default=False)

    entities = relationship('Entity', back_populates='schema')
    attr_defs = relationship('AttributeDefinition', back_populates='schema')
    

class Entity(Base):
    __tablename__ = 'entities'
    
    id = Column(Integer, primary_key=True, index=True)
    name = Column(String(128), nullable=False)
    slug = Column(String(128), nullable=False)
    schema_id = Column(Integer, ForeignKey('schemas.id'))
    deleted = Column(Boolean, default=False)

    schema = relationship('Schema', back_populates='entities')

    __table_args__ = (
        UniqueConstraint('slug', 'schema_id'),
    )

    def get(self, attr_name: str, db: Session) -> Union[Optional[Value], List[Value]]:
        attr_def: AttributeDefinition = db.execute(
            select(AttributeDefinition)
            .where(AttributeDefinition.schema_id == self.schema_id)
            .where(Attribute.name == attr_name)
            .join(Attribute, AttributeDefinition.attribute_id == Attribute.id)
        ).scalar()

        if attr_def is None:
            raise KeyError(f'There is no attribute named `{attr_name}` defined for schema id {self.schema_id}')

        attr: Attribute = attr_def.attribute
        val_model = attr.type.value.model
        q = select(val_model).where(val_model.attribute_id == attr.id).where(val_model.entity_id == self.id)
        if attr_def.list:
            return db.execute(q).scalars().all()
        else:
            return db.execute(q).scalar()


class Attribute(Base):
    __tablename__ = 'attributes'

    id = Column(Integer, primary_key=True, index=True)
    name = Column(String(128))
    type: AttrType = Column(Enum(AttrType))

    __table_args__ = (
        UniqueConstraint('name', 'type'),
    )

    attr_defs = relationship('AttributeDefinition', back_populates='attribute')


class AttributeDefinition(Base):
    __tablename__ = 'attr_definitions'

    id = Column(Integer, primary_key=True, index=True)
    schema_id = Column(Integer, ForeignKey('schemas.id'))
    attribute_id = Column(Integer, ForeignKey('attributes.id'))
    required = Column(Boolean)
    unique = Column(Boolean)
    key = Column(Boolean)
    list = Column(Boolean, default=False)
    description = Column(String(128))

    schema = relationship('Schema', back_populates='attr_defs')
    attribute = relationship('Attribute', back_populates='attr_defs')
    bound_fk = relationship('BoundFK', back_populates='attr_def', uselist=False)

    __table_args__ = (
        UniqueConstraint('schema_id', 'attribute_id'),
    )


# class Group(Base):
#     __tablename__ = 'groups'

#     id = Column(Integer, primary_key=True)
#     name = Column(String(128), nullable=False)
#     parent_id = Column(Integer, ForeignKey('groups.id'))
#     parent = relationship('Group', remote_side=[id], backref=backref('subgroups'))


class User(Base):
    __tablename__ = 'users'
    id = Column(Integer, primary_key=True)
    username = Column(String(128), unique=True, nullable=False)
    email = Column(String(128), unique=True, nullable=False)
    password = Column(String, nullable=False)

# class PermObject(enum.Enum):
#     SCHEMA = 'SCHEMA'
#     ENTITY = 'ENTITY'

# class PermType(enum.Enum):
#     CREATE = 'CREATE'
#     UPDATE = 'UPDATE'
#     DELETE = 'DELETE'

#     CREATE_ENTITIES = 'CREATE_ENTITIES'
#     UPDATE_ENTITIES = 'UPDATE_ENTITIES'
#     DELETE_ENTITIES = 'DELETE_ENTITIES'


# class Permission(Base):
#     __tablename__ = 'permissions'
#     id = Column(Integer, primary_key=True)
#     obj_id = Column(Integer)
#     obj_type = Column(Enum(PermObject), nullable=False)
#     name = Column(Enum(PermType), nullable=False)


# class GroupPermission(Base):
#     __tablename__ = 'group_permissions'
#     id = Column(Integer, primary_key=True)
#     group_id = Column(Integer, ForeignKey('groups.id'), nullable=False)
#     permission_id = Column(Integer, ForeignKey('permissions.id'), nullable=False)

#     group = relationship('Group')
#     permission = relationship('Permission')

#     __table_args__ = (
#         UniqueConstraint('group_id', 'permission_id'),
#     )


# class UserPermission(Base):
#     __tablename__ = 'user_permissions'
#     id = Column(Integer, primary_key=True)
#     user_id = Column(Integer, ForeignKey('users.id'), nullable=False)
#     permission_id = Column(Integer, ForeignKey('permissions.id'), nullable=False)

#     user = relationship('User')
#     permission = relationship('Permission')

#     __table_args__ = (
#         UniqueConstraint('user_id', 'permission_id'),
#     )


# class UserGroup(Base):
#     __tablename__ = 'user_groups'
#     id = Column(Integer, primary_key=True)
#     group_id = Column(Integer, ForeignKey('groups.id'), nullable=False)
#     user_id = Column(Integer, ForeignKey('users.id'), nullable=False)

#     group = relationship('Group')
#     user = relationship('User')

#     __table_args__ = (
#         UniqueConstraint('user_id', 'group_id'),
#     )

class ChangeStatus(enum.Enum):
    PENDING = 'PENDING'
    DECLINED = 'DECLINED'
    APPROVED = 'APPROVED'


class ChangeObject(enum.Enum):
    SCHEMA = 'SCHEMA'
    ENTITY = 'ENTITY'

class ChangeType(enum.Enum):
    CREATE = 'CREATE'
    UPDATE = 'UPDATE'
    DELETE = 'DELETE'

class Change(Base):
    __tablename__ = 'changes'
    id = Column(Integer, primary_key=True)
    created_by_user_id = Column(Integer, ForeignKey('users.id'), nullable=False)
    reviewed_by_user_id = Column(Integer, ForeignKey('users.id'))
    created_at = Column(DateTime(timezone=True), nullable=False)
    reviewed_at = Column(DateTime(timezone=True), nullable=True)
    status = Column(Enum(ChangeStatus), default=ChangeStatus.PENDING, nullable=False)
    change_object = Column(Enum(ChangeObject), nullable=False)
    change_type = Column(Enum(ChangeType), nullable=False)
    comment = Column(String(1024), nullable=True)

    created_by = relationship('User', foreign_keys=[created_by_user_id])
    reviewed_by = relationship('User', foreign_keys=[reviewed_by_user_id])
    

class SchemaCreate(Base):
    __tablename__ = 'schema_create_history'
    id = Column(Integer, primary_key=True)
    change_id = Column(Integer, ForeignKey('changes.id'), nullable=False)
    name = Column(String(128), nullable=False)
    slug = Column(String(128), nullable=False)
    reviewable = Column(Boolean, nullable=False)

    change = relationship('Change')


class SchemaUpdate(Base):
    __tablename__ = 'schema_upd_history'
    id = Column(Integer, primary_key=True) 
    change_id = Column(Integer, ForeignKey('changes.id'), nullable=False)
    schema_id = Column(Integer, ForeignKey('schemas.id'), nullable=False)
    new_name = Column(String(128), nullable=True)
    old_name = Column(String(128), nullable=True)
    new_slug = Column(String(128), nullable=True)
    old_slug = Column(String(128), nullable=True)
    new_reviewable = Column(Boolean, nullable=True)
    old_reviewable = Column(Boolean, nullable=True)
    new_deleted = Column(Boolean, nullable=True)
    old_deleted = Column(Boolean, nullable=True)

    change = relationship('Change')
    schema = relationship('Schema')


class AttributeUpdate(Base):
    __tablename__ = 'attr_upd_history'
    id = Column(Integer, primary_key=True)
    change_id = Column(Integer, ForeignKey('changes.id'), nullable=False)
    attribute_id = Column(Integer, ForeignKey('attributes.id'), nullable=False)
    new_name = Column(String(128), nullable=True)
    required = Column(Boolean, nullable=False)
    unique = Column(Boolean, nullable=False)
    list = Column(Boolean, nullable=False)
    key = Column(Boolean, nullable=False)
    description = Column(String(128), nullable=True)
    bind_to_schema = Column(Integer, ForeignKey('schemas.id'), nullable=True)

    change = relationship('Change')
    attribute = relationship('Attribute')


class AttributeCreate(Base):
    __tablename__ = 'attr_create_history'
    id = Column(Integer, primary_key=True)
    change_id = Column(Integer, ForeignKey('changes.id'), nullable=False)
    name = Column(String(128), nullable=False)
    type = Column(Enum(AttrType), nullable=False)
    required = Column(Boolean, nullable=False)
    unique = Column(Boolean, nullable=False)
    list = Column(Boolean, nullable=False)
    key = Column(Boolean, nullable=False)
    description = Column(String(128), nullable=True)
    bind_to_schema = Column(Integer, ForeignKey('schemas.id'), nullable=True)

    change = relationship('Change')


class AttributeDelete(Base):
    __tablename__ = 'attr_delete_history'
    id = Column(Integer, primary_key=True)
    change_id = Column(Integer, ForeignKey('changes.id'), nullable=False)
    attribute_id = Column(Integer, ForeignKey('attributes.id'), nullable=False)

    change = relationship('Change')
    attribute = relationship('Attribute')


class EntityCreate(Base):
    __tablename__ = 'entity_create_history'
    id = Column(Integer, primary_key=True)
    change_id = Column(Integer, ForeignKey('changes.id'), nullable=False)
    schema_id = Column(Integer, ForeignKey('schemas.id'), nullable=False)
    name = Column(String(128), nullable=False)
    slug = Column(String(128), nullable=False)

    change = relationship('Change')
    schema = relationship('Schema')


class EntityUpdate(Base):
    __tablename__ = 'entity_update_history'
    id = Column(Integer, primary_key=True)
    change_id = Column(Integer, ForeignKey('changes.id'), nullable=False)
    entity_id = Column(Integer, ForeignKey('entities.id'), nullable=False)
    new_name = Column(String(128), nullable=True)
    new_slug = Column(String(128), nullable=True)
    old_name = Column(String(128), nullable=True)
    old_slug = Column(String(128), nullable=True)
    new_deleted = Column(Boolean, nullable=True)
    old_deleted = Column(Boolean, nullable=True)

    change = relationship('Change')
    entity = relationship('Entity')


class ValueUpdate(Base):
    __tablename__ = 'value_update_history'
    id = Column(Integer, primary_key=True)
    change_id = Column(Integer, ForeignKey('changes.id'), nullable=False)
    entity_id = Column(Integer, ForeignKey('entities.id'))
    attribute_id = Column(Integer, ForeignKey('attributes.id'), nullable=False)
    new_value = Column(String, nullable=True)
    old_value = Column(String, nullable=True) 

    change = relationship('Change')
    entity = relationship('Entity')
    attribute = relationship('Attribute')<|MERGE_RESOLUTION|>--- conflicted
+++ resolved
@@ -1,5 +1,6 @@
 import enum
 from typing import List, Union, Optional, NamedTuple
+from datetime import datetime
 
 from sqlalchemy import (
     select, Enum, DateTime, Date,
@@ -82,12 +83,8 @@
     INT = Mapping(ValueInt, int)
     FLOAT = Mapping(ValueFloat, float)
     FK = Mapping(ValueForeignKey, int)
-<<<<<<< HEAD
-    DT = Mapping(ValueDatetime, lambda x: x)
-    DATE = Mapping(ValueDate, lambda x: x)
-=======
     DT = Mapping(ValueDatetime, make_aware_datetime)
->>>>>>> 89cc4f59
+    DATE = Mapping(ValueDate, make_aware_datetime)
 
 
 class BoundFK(Base):
